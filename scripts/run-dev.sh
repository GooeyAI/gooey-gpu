#!/usr/bin/env bash

if [ "$#" -lt 1 ]; then
    echo "usage: $0 <variant> (<port>)"
    exit 1
fi

VARIANT=$1
IMG=gooey-gpu-$VARIANT

echo "Starting $IMG (via $VARIANT)..."

set -ex

docker build . -f $VARIANT/Dockerfile -t $IMG
docker tag $IMG us-docker.pkg.dev/dara-c1b52/cloudbuild/gooey-gpu-dev/$VARIANT

docker rm -f $IMG || true
docker run \
  -e IMPORTS="
<<<<<<< HEAD
    seamlessm4t.seamless
  " \
  -e SEAMLESS_MODEL_IDS="
    seamlessM4T_large
=======
    common.diffusion
    retro.dis
>>>>>>> 3cf4d439
  " \
  -e WAV2LIP_MODEL_IDS="
    wav2lip_gan.pth
  " \
  -e DEFORUM_MODEL_IDS="
    Protogen_V2.2.ckpt
  "\
  -e EMBEDDING_MODEL_IDS="
    intfloat/e5-large-v2
    intfloat/e5-base-v2
    intfloat/multilingual-e5-base
  "\
  -e WHISPER_MODEL_IDS="
    openai/whisper-large-v2
    vasista22/whisper-telugu-large-v2
    vasista22/whisper-hindi-large-v2
  " \
  -e SD_MODEL_IDS="
    stabilityai/stable-diffusion-2-inpainting
    runwayml/stable-diffusion-inpainting
  " \
  -e CONTROLNET_MODEL_IDS="
    lllyasviel/sd-controlnet-canny
    lllyasviel/sd-controlnet-depth
    lllyasviel/sd-controlnet-hed
    lllyasviel/sd-controlnet-mlsd
    lllyasviel/sd-controlnet-normal
    lllyasviel/sd-controlnet-openpose
    lllyasviel/sd-controlnet-scribble
    lllyasviel/sd-controlnet-seg
    lllyasviel/control_v11f1e_sd15_tile
    ioclab/control_v1p_sd15_brightness
    monster-labs/control_v1p_sd15_qrcode_monster/v2
  " \
  -e DIS_MODEL_IDS="
    isnet-general-use.pth
  "\
  -e U2NET_MODEL_IDS="
    u2net
  "\
  -e BROKER_URL=${BROKER_URL:-"amqp://"} \
  -e RESULT_BACKEND=${RESULT_BACKEND:-"redis://"} \
  -e HUGGING_FACE_HUB_TOKEN=$HUGGING_FACE_HUB_TOKEN \
  -v $HOME/.cache/gooey-gpu:/root/.cache/gooey-gpu \
  -v $HOME/.cache/huggingface:/root/.cache/huggingface \
  -v $HOME/.cache/torch:/root/.cache/torch \
  -v $HOME/.cache/suno:/root/.cache/suno \
  --net host --runtime=nvidia --gpus all --memory 14g \
  -it --rm --name $IMG \
  $IMG:latest<|MERGE_RESOLUTION|>--- conflicted
+++ resolved
@@ -18,15 +18,10 @@
 docker rm -f $IMG || true
 docker run \
   -e IMPORTS="
-<<<<<<< HEAD
     seamlessm4t.seamless
   " \
   -e SEAMLESS_MODEL_IDS="
     seamlessM4T_large
-=======
-    common.diffusion
-    retro.dis
->>>>>>> 3cf4d439
   " \
   -e WAV2LIP_MODEL_IDS="
     wav2lip_gan.pth
