import os
from functools import lru_cache

import PIL.ImageOps
import torch
from diffusers import (
    AutoPipelineForText2Image,
    DiffusionPipeline,
    StableDiffusionInstructPix2PixPipeline,
    StableDiffusionUpscalePipeline,
    AutoPipelineForImage2Image,
    AutoPipelineForInpainting,
)

import gooey_gpu
from api import (
    PipelineInfo,
    Img2ImgInputs,
    Text2ImgInputs,
    MAX_IMAGE_SIZE,
    InpaintInputs,
    UpscaleInputs,
    InstructPix2PixInputs,
    DiffusersInputs,
)
from celeryconfig import app, setup_queues


@app.task(name="diffusion.text2img")
@gooey_gpu.endpoint
def text2img(pipeline: PipelineInfo, inputs: Text2ImgInputs):
    return predict_and_upload(
        pipe_cls=AutoPipelineForText2Image,
        pipeline=pipeline,
        inputs=inputs,
    )


@app.task(name="diffusion.img2img")
@gooey_gpu.endpoint
def img2img(pipeline: PipelineInfo, inputs: Img2ImgInputs):
    return predict_and_upload(
        pipe_cls=AutoPipelineForImage2Image,
        base_cls=AutoPipelineForText2Image,
        pipeline=pipeline,
        inputs=inputs,
        inputs_extra=dict(
            image=gooey_gpu.download_images(inputs.image, MAX_IMAGE_SIZE),
        ),
    )


@app.task(name="diffusion.inpaint")
@gooey_gpu.endpoint
def inpaint(pipeline: PipelineInfo, inputs: InpaintInputs):
    image = gooey_gpu.download_images(inputs.image, MAX_IMAGE_SIZE)
    mask_image = gooey_gpu.download_images(inputs.mask_image, MAX_IMAGE_SIZE)
    mask_image = [PIL.ImageOps.invert(im) for im in mask_image]
    return predict_and_upload(
        pipe_cls=AutoPipelineForInpainting,
        base_cls=AutoPipelineForText2Image,
        pipeline=pipeline,
        inputs=inputs,
        inputs_extra=dict(
            image=image,
            mask_image=mask_image,
            width=image[0].width,
            height=image[0].height,
        ),
    )


@app.task(name="diffusion.upscale")
@gooey_gpu.endpoint
def upscale(pipeline: PipelineInfo, inputs: UpscaleInputs):
    return predict_and_upload(
        pipe_cls=StableDiffusionUpscalePipeline,
        pipeline=pipeline,
        inputs=inputs,
        inputs_extra=dict(
            image=gooey_gpu.download_images(inputs.image, (512, 512)),
        ),
    )


@app.task(name="diffusion.instruct_pix2pix")
@gooey_gpu.endpoint
def instruct_pix2pix(pipeline: PipelineInfo, inputs: InstructPix2PixInputs):
    return predict_and_upload(
        pipe_cls=StableDiffusionInstructPix2PixPipeline,
        pipeline=pipeline,
        inputs=inputs,
        inputs_extra=dict(
            image=gooey_gpu.download_images(inputs.image, MAX_IMAGE_SIZE),
        ),
    )


def predict_and_upload(
    *,
    pipe_cls,
    pipeline: PipelineInfo,
    inputs: DiffusersInputs,
    inputs_extra: dict = None,
    extra_components: dict = None,
    base_cls=None,
):
    if inputs_extra is None:
        inputs_extra = {}
    if extra_components is None:
        extra_components = {}
    inputs_dict = inputs.dict()
    inputs_dict.update(inputs_extra)
    # load pipe
    pipe = _load_pipe(
        base_cls=base_cls,
        pipe_cls=pipe_cls,
        model_id=pipeline.model_id,
        scheduler=pipeline.scheduler,
        extra_components=extra_components,
    )
    try:
        # custom safety checker impl
        safety_checker_wrapper(pipe, disabled=pipeline.disable_safety_checker)
        # set seed
        generator = torch.Generator("cuda").manual_seed(pipeline.seed)
        # generate output
        pipe.enable_xformers_memory_efficient_attention()
        with torch.inference_mode():
            output = pipe(**inputs_dict, generator=generator)
    finally:
        # clean up extra components
        for attr in extra_components.keys():
            setattr(pipe, attr, None)
    # upload output
    gooey_gpu.upload_images(output.images, pipeline.upload_urls)


def _load_pipe(
    *,
    base_cls,
    pipe_cls,
    model_id: str,
    scheduler: str,
    extra_components: dict,
):
    if base_cls is None:
        base_cls = pipe_cls
    base_pipe, default_scheduler = _load_pipe_cached(model_id, pipe_cls=base_cls)
    base_pipe.scheduler = default_scheduler
    if scheduler:
        base_pipe.scheduler = get_scheduler(base_pipe, scheduler)
    if issubclass(pipe_cls, DiffusionPipeline):
        return pipe_cls(**base_pipe.components, **extra_components)
    else:
        return pipe_cls.from_pipe(base_pipe, **extra_components)


@lru_cache
<<<<<<< HEAD
def _load_pipe_cached(model_id: str, pipe_cls=AutoPipelineForText2Image):
=======
def _load_pipe_cached(model_id: str, pipe_cls):
>>>>>>> 3cf4d439
    print(f"Loading SD model {model_id!r}...")
    pipe = pipe_cls.from_pretrained(model_id, torch_dtype=torch.float16)
    pipe = pipe.to(gooey_gpu.DEVICE_ID)
    # pipe.unet = torch.compile(pipe.unet, mode="reduce-overhead", fullgraph=True)
    return pipe, pipe.scheduler


def get_scheduler(pipe: DiffusionPipeline, cls_name: str):
    for cls in pipe.scheduler.compatibles:
        if cls.__name__ != cls_name:
            continue
        return cls.from_config(pipe.scheduler.config)
    raise ValueError(f"Incompatible scheduler {cls_name!r}")


def safety_checker_wrapper(pipe, disabled: bool):
    def _safety_checker(clip_input, images):
        has_nsfw_concepts = [False] * len(images)
        if not disabled:
            images, has_nsfw_concepts = original(images=images, clip_input=clip_input)
        if any(has_nsfw_concepts):
            raise ValueError(
                "Potential NSFW content was detected in one or more images. "
                "Try again with a different Prompt and/or Regenerate."
            )
        return images, has_nsfw_concepts

    try:
        original = pipe.safety_checker
        if original:
            pipe.safety_checker = _safety_checker
    except AttributeError:
        pass


setup_queues(
    model_ids=os.environ["SD_MODEL_IDS"].split(),
<<<<<<< HEAD
    load_fn=_load_pipe_cached,
=======
    load_fn=lambda model_id: _load_pipe_cached(
        model_id, pipe_cls=AutoPipelineForText2Image
    ),
>>>>>>> 3cf4d439
)<|MERGE_RESOLUTION|>--- conflicted
+++ resolved
@@ -157,11 +157,7 @@
 
 
 @lru_cache
-<<<<<<< HEAD
-def _load_pipe_cached(model_id: str, pipe_cls=AutoPipelineForText2Image):
-=======
 def _load_pipe_cached(model_id: str, pipe_cls):
->>>>>>> 3cf4d439
     print(f"Loading SD model {model_id!r}...")
     pipe = pipe_cls.from_pretrained(model_id, torch_dtype=torch.float16)
     pipe = pipe.to(gooey_gpu.DEVICE_ID)
@@ -199,11 +195,7 @@
 
 setup_queues(
     model_ids=os.environ["SD_MODEL_IDS"].split(),
-<<<<<<< HEAD
-    load_fn=_load_pipe_cached,
-=======
     load_fn=lambda model_id: _load_pipe_cached(
         model_id, pipe_cls=AutoPipelineForText2Image
     ),
->>>>>>> 3cf4d439
 )