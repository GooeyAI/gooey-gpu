namespace: "gpu"

autoscaling:
  enabled: true
  queueLength: 3
  minReplicaCount: 1
  maxReplicaCount: 3
  queueNameVars:
    - SD_MODEL_IDS
    - WHISPER_MODEL_IDS
    - EMBEDDING_MODEL_IDS
    - WAV2LIP_MODEL_IDS
    - U2NET_MODEL_IDS
    - DIS_MODEL_IDS
    - NEMO_ASR_MODEL_IDS
    - AUDIO_LDM_MODEL_IDS
    - BARK_MODEL_IDS
    - SEAMLESS_MODEL_IDS
    - MMS_MODEL_IDS
    - SADTALKER_MODEL_IDS
    - DEFORUM_MODEL_IDS
    - GFPGAN_MODEL_IDS
    - ESRGAN_MODEL_IDS
    - LLM_MODEL_IDS

controlnetModelIds: &controlnetModelIds |-
    lllyasviel/sd-controlnet-canny
    lllyasviel/sd-controlnet-depth
    lllyasviel/sd-controlnet-hed
    lllyasviel/sd-controlnet-mlsd
    lllyasviel/sd-controlnet-normal
    lllyasviel/sd-controlnet-openpose
    lllyasviel/sd-controlnet-scribble
    lllyasviel/sd-controlnet-seg
    lllyasviel/control_v11f1e_sd15_tile
    ioclab/control_v1p_sd15_brightness
    monster-labs/control_v1p_sd15_qrcode_monster/v2

commonImg: &commonImg "crgooeyprodwestus1.azurecr.io/gooey-gpu-common:3"
retroImg: &retroImg "crgooeyprodwestus1.azurecr.io/gooey-gpu-retro:6"
deforumImg: &deforumImg "crgooeyprodwestus1.azurecr.io/gooey-gpu-deforum_sd:1"

deployments:
  - name: "common-diffusion-dreamshaper"
    image: *commonImg
    limits:
      memory: "35Gi"
      cpu: "1"
    env:
      IMPORTS: |-
        common.diffusion
        common.controlnet
      CONTROLNET_MODEL_IDS: *controlnetModelIds
      SD_MODEL_IDS: |-
        Lykon/DreamShaper
  - name: "common-diffusion-stable-diffusion-2-1"
    image: *commonImg
    limits:
      memory: "35Gi"
      cpu: "1"
    env:
      IMPORTS: |-
        common.diffusion
        common.controlnet
      CONTROLNET_MODEL_IDS: *controlnetModelIds
      SD_MODEL_IDS: |-
        stabilityai/stable-diffusion-2-1
  - name: "common-diffusion-dreamlike-photoreal-2"
    image: *commonImg
    limits:
      memory: "35Gi"
      cpu: "1"
    env:
      IMPORTS: |-
        common.diffusion
        common.controlnet
      CONTROLNET_MODEL_IDS: *controlnetModelIds
      SD_MODEL_IDS: |-
        dreamlike-art/dreamlike-photoreal-2.0
  - name: "common-diffusion-stable-diffusion-v1-5"
    image: *commonImg
    limits:
      memory: "35Gi"
      cpu: "1"
    env:
      IMPORTS: |-
        common.diffusion
        common.controlnet
      CONTROLNET_MODEL_IDS: *controlnetModelIds
      SD_MODEL_IDS: |-
        runwayml/stable-diffusion-v1-5

  - name: "common-diffusion-on-demand"
    image: *commonImg
    limits:
      memory: "50Gi"
      cpu: "1"
    env:
      IMPORTS: |-
        common.diffusion
        common.controlnet
      CONTROLNET_MODEL_IDS: *controlnetModelIds
      SD_MODEL_IDS: |-
        wavymulder/Analog-Diffusion
        prompthero/openjourney
        prompthero/openjourney-v2
        darkstorm2150/Protogen_v5.3_Official_Release

  - name: "common-diffusion-inpaint"
    image: *commonImg
    limits:
      memory: "20Gi"
      cpu: "1"
    env:
      IMPORTS: |-
        common.diffusion
      CONTROLNET_MODEL_IDS: *controlnetModelIds
      SD_MODEL_IDS: |-
        stabilityai/stable-diffusion-2-inpainting
        runwayml/stable-diffusion-inpainting

  - name: "deforum-sd-1"
    image: *deforumImg
    autoscaling:
      queueLength: 2
      minReplicaCount: 2
      maxReplicaCount: 12
    limits:
      memory: "20Gi"
      cpu: "1"
    env:
      IMPORTS: |-
        deforum_sd
      DEFORUM_MODEL_IDS: |-
        Protogen_V2.2.ckpt

  - name: "deforum-sd-epicdream"
    image: *deforumImg
    autoscaling:
      queueLength: 2
      minReplicaCount: 1
      maxReplicaCount: 3
    limits:
      memory: "20Gi"
      cpu: "1"
    env:
      IMPORTS: |-
        deforum_sd
      DEFORUM_MODEL_IDS: |-
        epicdream.safetensors

  - name: "common-whisper-en-short"
    image: *commonImg
    limits:
      memory: "20Gi"
      cpu: "1"
    env:
      QUEUE_PREFIX: "gooey-gpu/short"
      IMPORTS: |-
        common.whisper
      WHISPER_MODEL_IDS: |-
        openai/whisper-large-v2

  - name: "common-whisper-te-short"
    image: *commonImg
    limits:
      memory: "20Gi"
      cpu: "1"
    env:
      QUEUE_PREFIX: "gooey-gpu/short"
      IMPORTS: |-
        common.whisper
      WHISPER_MODEL_IDS: |-
        vasista22/whisper-telugu-large-v2

  - name: "retro-nemo-asr"
    image: *retroImg
    limits:
      memory: "20Gi"
      cpu: "1"
    env:
      IMPORTS: |-
          retro.nvidia_nemo
      NEMO_ASR_MODEL_IDS: |-
          https://objectstore.e2enetworks.net/indic-asr-public/checkpoints/conformer/english_large_data_fixed.nemo
          https://objectstore.e2enetworks.net/indic-asr-public/checkpoints/conformer/stt_hi_conformer_ctc_large_v2.nemo

  - name: "common-audio-ldm-bark"
    image: *commonImg
    limits:
      memory: "20Gi"
      cpu: "1"
    env:
      IMPORTS: |-
        common.audio_ldm
        common.suno_ai_bark
      AUDIO_LDM_MODEL_IDS: |-
        cvssp/audioldm
      # BARK_MODEL_IDS env var is unused in code but here to
      # note that bark queue is loaded by suno_ai_bark module
      BARK_MODEL_IDS: |-
        bark

  - name: "common-seamless"
<<<<<<< HEAD
    image: "crgooeyprodwestus1.azurecr.io/gooey-gpu-common:3"
    limits:
      gpu: "10Gi"
      memory: "28Gi"  # (220 / 80) * 10
=======
    image: *commonImg
    limits:
      memory: "20Gi"
>>>>>>> beaaafd2
      cpu: "1"
    env:
      IMPORTS: |-
        common.seamless_asr
      SEAMLESS_MODEL_IDS: |-
        facebook/seamless-m4t-v2-large

  - name: "common-diffusion-instruct-pix2pix"
    image: *commonImg
    limits:
      memory: "12Gi"
      cpu: "1"
    env:
      IMPORTS: |-
        common.diffusion
      SD_MODEL_IDS: |-
        timbrooks/instruct-pix2pix

  - name: "common-diffusion-upscale"
    image: *commonImg
    limits:
      memory: "52Gi"
      cpu: "1"
    env:
      IMPORTS: |-
        common.diffusion
      SD_MODEL_IDS: |-
        stabilityai/stable-diffusion-x4-upscaler

  - name: "common-mms"
    image: *commonImg
    limits:
      memory: "25Gi"
      cpu: "1"
    env:
      IMPORTS: |-
        common.mms
      MMS_MODEL_IDS: |-
        facebook/mms-1b-all

  - name: "common-whisper-en-te-long"
    image: *commonImg
    limits:
      memory: "40Gi"
      cpu: "1"
    env:
      QUEUE_PREFIX: "gooey-gpu/long"
      IMPORTS: |-
        common.whisper
      WHISPER_MODEL_IDS: |-
        openai/whisper-large-v2
        vasista22/whisper-telugu-large-v2

  - name: "common-whisper-hi-bho-long"
    image: *commonImg
    limits:
      memory: "40Gi"
      cpu: "1"
    env:
      QUEUE_PREFIX: "gooey-gpu/long"
      IMPORTS: |-
        common.whisper
      WHISPER_MODEL_IDS: |-
        vasista22/whisper-hindi-large-v2
        Harveenchadha/vakyansh-wav2vec2-bhojpuri-bhom-60

  - name: "common-whisper-hi-bho-short"
    image: *commonImg
    limits:
      memory: "10Gi"
      cpu: "1"
    env:
      QUEUE_PREFIX: "gooey-gpu/short"
      IMPORTS: |-
        common.whisper
      WHISPER_MODEL_IDS: |-
        vasista22/whisper-hindi-large-v2
        Harveenchadha/vakyansh-wav2vec2-bhojpuri-bhom-60

  - name: "common-embeddings-1"
    image: *commonImg
    autoscaling:
      queueLength: 20
    limits:
      memory: "18Gi"
      cpu: "1"
    env:
      IMPORTS: |-
        common.embeddings
      EMBEDDING_MODEL_IDS: |-
        intfloat/e5-large-v2
        intfloat/e5-base-v2
        intfloat/multilingual-e5-base
        intfloat/multilingual-e5-large
        thenlper/gte-large
        thenlper/gte-base

  - name: "retro-sadtalker"
    image: "crgooeyprodwestus1.azurecr.io/gooey-gpu-retro:12"
    autoscaling:
      queueLength: 2
      minReplicaCount: 3
      maxReplicaCount: 10
    limits:
      memory: "30Gi"
      cpu: "2"
    env:
      IMPORTS: |-
        retro.sadtalker
      SADTALKER_MODEL_IDS: |-
        SadTalker_V0.0.2_512.safetensors

  - name: "retro-wav2lip-gan"
    image: *retroImg
    autoscaling:
      minReplicaCount: 2
      maxReplicaCount: 10
    limits:
      memory: "37Gi"
      cpu: "2"
    env:
      IMPORTS: |-
        retro.wav2lip
      WAV2LIP_MODEL_IDS: |-
        wav2lip_gan.pth

  - name: "retro-u2net-dis"
    image: *retroImg
    autoscaling:
      queueLength: 20
    limits:
      memory: "9Gi"
      cpu: "1"
    env:
      IMPORTS: |-
        retro.u2net
        retro.dis
      U2NET_MODEL_IDS: |-
        u2net
      DIS_MODEL_IDS: |-
        isnet-general-use.pth

  - name: "retro-gfpgan-esrgan"
    image: "crgooeyprodwestus1.azurecr.io/gooey-gpu-retro:8"
    autoscaling:
      queueLength: 2
      minReplicaCount: 3
      maxReplicaCount: 10
    limits:
      memory: "24Gi"
      cpu: "2"
    env:
      IMPORTS: |-
        retro.gfpgan
      GFPGAN_MODEL_IDS: |-
        GFPGANv1.4
      ESRGAN_MODEL_IDS: |-
        RealESRGAN_x2plus

  - name: "common-llms-sealion"
    image: "crgooeyprodwestus1.azurecr.io/gooey-gpu-common:5"
    limits:
      memory: "45Gi"
      cpu: "2"
    env:
      IMPORTS: |-
        common.llms
      LLM_MODEL_IDS: |-
        aisingapore/sea-lion-7b-instruct

## Dependencies
nfs-server-provisioner:
  enabled: true

  nodeSelector:
    gpuEnabled: "false"

  persistence:
    enabled: true
    storageClass: "managed-csi-premium"
    size: 250Gi

  storageClass:
    defaultClass: true
    name: "nfs-1"<|MERGE_RESOLUTION|>--- conflicted
+++ resolved
@@ -202,16 +202,10 @@
         bark
 
   - name: "common-seamless"
-<<<<<<< HEAD
-    image: "crgooeyprodwestus1.azurecr.io/gooey-gpu-common:3"
+    image: "crgooeyprodwestus1.azurecr.io/gooey-gpu-common:6"
     limits:
       gpu: "10Gi"
       memory: "28Gi"  # (220 / 80) * 10
-=======
-    image: *commonImg
-    limits:
-      memory: "20Gi"
->>>>>>> beaaafd2
       cpu: "1"
     env:
       IMPORTS: |-
