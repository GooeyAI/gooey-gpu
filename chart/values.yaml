autoscaling:
  enabled: false
  minReplicas: 1
  maxReplicas: 100
  targetCPUUtilizationPercentage: 80
  # targetMemoryUtilizationPercentage: 80

rabbitmqAutoscaling:
  enabled: true
  deployments:
    - name: "common-diffusion-instruct-pix2pix"
      queueName: "gooey-gpu/timbrooks/instruct-pix2pix"
      queueLength: "2"
      minReplicaCount: 1
      maxReplicaCount: 4
    - name: "deforum-sd-1"
      queueName: "gooey-gpu/Protogen_V2.2.ckpt"
      queueLength: "2"  # tasks per replica
      minReplicaCount: 2
      maxReplicaCount: 12
    - name: "deforum-sd-epicdream"
      queueName: "gooey-gpu/epicdream.safetensors"
      queueLength: "2"
      minReplicaCount: 0
      maxReplicaCount: 1
    - name: "common-audio-ldm-bark"
      queueName: "gooey-gpu/cvssp/audioldm"
      queueLength: "2"
      minReplicaCount: 0
      maxReplicaCount: 1
    - name: "common-diffusion-on-demand"
      minReplicaCount: 0
      maxReplicaCount: 1
      queueLength: "2"
      queueNames:
        - "gooey-gpu/wavymulder/Analog-Diffusion"
        - "gooey-gpu/prompthero/openjourney"
        - "gooey-gpu/prompthero/openjourney-v2"
        - "gooey-gpu/darkstorm2150/Protogen_v5.3_Official_Release"

persistence:
  enabled: true
  storageClass: "premium-rwo"
  size: 250Gi

storageClass:
  defaultClass: true

commonImg: &commonImg "us-docker.pkg.dev/dara-c1b52/cloudbuild/gooey-gpu/common@sha256:43ce3db1869b8eb151989270a7dfe4f9a68ee887fa5d86ca0d238e185b4e96c1"
retroImg: &retroImg "us-docker.pkg.dev/dara-c1b52/cloudbuild/gooey-gpu/retro@sha256:16b0cd846bff171b2a087f6409658c08748bbdf7e308474820c7a6e96eef8695"
deforumImg: &deforumImg "us-docker.pkg.dev/dara-c1b52/cloudbuild/gooey-gpu-dev/deforum_sd@sha256:fefdf0b01f6894aa6943c5afe7022b44e109f64c241512ca268b7d173d985a01"

controlnetModelIds: &controlnetModelIds |-
    lllyasviel/sd-controlnet-canny
    lllyasviel/sd-controlnet-depth
    lllyasviel/sd-controlnet-hed
    lllyasviel/sd-controlnet-mlsd
    lllyasviel/sd-controlnet-normal
    lllyasviel/sd-controlnet-openpose
    lllyasviel/sd-controlnet-scribble
    lllyasviel/sd-controlnet-seg
    lllyasviel/control_v11f1e_sd15_tile
    ioclab/control_v1p_sd15_brightness
    monster-labs/control_v1p_sd15_qrcode_monster/v2

deployments:
  - name: "common-diffusion-new"
    image: *commonImg
    replicas: 1
    nodeSelector:
      cloud.google.com/gke-accelerator: "nvidia-tesla-a100"
      cloud.google.com/gke-max-shared-clients-per-gpu: "5"
    limits:
      memory: "40Gi"
      cpu: "1"
    env:
      IMPORTS: |-
        common.diffusion
        common.controlnet
      CONTROLNET_MODEL_IDS: *controlnetModelIds
      SD_MODEL_IDS: |-
        Lykon/DreamShaper
        stabilityai/stable-diffusion-2-1
        dreamlike-art/dreamlike-photoreal-2.0
        runwayml/stable-diffusion-v1-5

  - name: "common-diffusion-on-demand" # scales to zero
    image: *commonImg
    replicas: 0
    nodeSelector:
      cloud.google.com/gke-accelerator: "nvidia-tesla-a100"
      cloud.google.com/gke-max-shared-clients-per-gpu: "5"
    limits:
      memory: "30Gi"
      cpu: "1"
    env:
      IMPORTS: |-
        common.diffusion
        common.controlnet
      CONTROLNET_MODEL_IDS: *controlnetModelIds
      SD_MODEL_IDS: |-
        wavymulder/Analog-Diffusion
        prompthero/openjourney
        prompthero/openjourney-v2
        darkstorm2150/Protogen_v5.3_Official_Release

  - name: "common-diffusion-inpaint"
    image: *commonImg
    nodeSelector:
      cloud.google.com/gke-accelerator: "nvidia-tesla-a100"
      cloud.google.com/gke-max-shared-clients-per-gpu: "5"
    limits:
      memory: "15Gi"
      cpu: "1"
    env:
      IMPORTS: |-
        common.diffusion
      CONTROLNET_MODEL_IDS: *controlnetModelIds
      SD_MODEL_IDS: |-
        stabilityai/stable-diffusion-2-inpainting
        runwayml/stable-diffusion-inpainting

  - name: "common-diffusion-instruct-pix2pix"
    image: *commonImg
    replicas: 1
    nodeSelector:
      cloud.google.com/gke-accelerator: "nvidia-l4"
    limits:
      memory: "12Gi"
      cpu: "3"
    env:
      IMPORTS: |-
        common.diffusion
      SD_MODEL_IDS: |-
        timbrooks/instruct-pix2pix
  - name: "common-diffusion-upscale"
    image: *commonImg
    replicas: 1
    nodeSelector:
      cloud.google.com/gke-accelerator: "nvidia-l4"
    limits:
      memory: "12Gi"
      cpu: "3"
    env:
      IMPORTS: |-
        common.diffusion
      SD_MODEL_IDS: |-
        stabilityai/stable-diffusion-x4-upscaler

  - name: "deforum-sd-1"
    image: *deforumImg
    replicas: 2
    nodeSelector:
      cloud.google.com/gke-accelerator: "nvidia-tesla-a100"
      cloud.google.com/gke-max-shared-clients-per-gpu: "5"
    limits:
      memory: "15Gi"
      cpu: "1"
    env:
      IMPORTS: |-
        deforum_sd
      MODEL_IDS: |-
        Protogen_V2.2.ckpt

  - name: "deforum-sd-epicdream"
    image: *deforumImg
    nodeSelector:
      cloud.google.com/gke-accelerator: "nvidia-tesla-a100"
      cloud.google.com/gke-max-shared-clients-per-gpu: "5"
    limits:
      memory: "15Gi"
      cpu: "1"
    env:
      IMPORTS: |-
        deforum_sd
      MODEL_IDS: |-
        epicdream.safetensors

  - name: "common-whisper-en-short"
    image: *commonImg
    replicas: 1
    nodeSelector:
      cloud.google.com/gke-accelerator: "nvidia-tesla-a100"
      cloud.google.com/gke-max-shared-clients-per-gpu: "5"
    limits:
      memory: "15Gi"
      cpu: "1"
    env:
      QUEUE_PREFIX: "gooey-gpu/short"
      IMPORTS: |-
        common.whisper
      WHISPER_MODEL_IDS: |-
        openai/whisper-large-v2
  - name: "common-whisper-te-short"
    image: *commonImg
    replicas: 1
    nodeSelector:
      cloud.google.com/gke-accelerator: "nvidia-tesla-a100"
      cloud.google.com/gke-max-shared-clients-per-gpu: "5"
    limits:
      memory: "15Gi"
      cpu: "1"
    env:
      QUEUE_PREFIX: "gooey-gpu/short"
      IMPORTS: |-
        common.whisper
      WHISPER_MODEL_IDS: |-
        vasista22/whisper-telugu-large-v2

  - name: "common-whisper-en-te-long"
    image: *commonImg
    replicas: 1
    nodeSelector:
      cloud.google.com/gke-accelerator: "nvidia-l4"
    limits:
      memory: "12Gi"
      cpu: "3"
    env:
      QUEUE_PREFIX: "gooey-gpu/long"
      IMPORTS: |-
        common.whisper
      WHISPER_MODEL_IDS: |-
        openai/whisper-large-v2
        vasista22/whisper-telugu-large-v2
  - name: "common-whisper-hi-bho-long"
    image: *commonImg
    replicas: 1
    nodeSelector:
      cloud.google.com/gke-accelerator: "nvidia-l4"
    limits:
      memory: "12Gi"
      cpu: "3"
    env:
      QUEUE_PREFIX: "gooey-gpu/long"
      IMPORTS: |-
        common.whisper
      WHISPER_MODEL_IDS: |-
        vasista22/whisper-hindi-large-v2
        Harveenchadha/vakyansh-wav2vec2-bhojpuri-bhom-60
  - name: "common-whisper-hi-bho-short"
    image: *commonImg
    replicas: 1
    nodeSelector:
      cloud.google.com/gke-accelerator: "nvidia-l4"
    limits:
      memory: "12Gi"
      cpu: "3"
    env:
      QUEUE_PREFIX: "gooey-gpu/short"
      IMPORTS: |-
        common.whisper
      WHISPER_MODEL_IDS: |-
        vasista22/whisper-hindi-large-v2
        Harveenchadha/vakyansh-wav2vec2-bhojpuri-bhom-60

  - name: "common-embeddings-1"
    image: *commonImg
    replicas: 1
    nodeSelector:
      cloud.google.com/gke-accelerator: "nvidia-tesla-t4"
    limits:
      memory: "10Gi"
      cpu: "15"
    env:
      IMPORTS: |-
        common.embeddings
      EMBEDDING_MODEL_IDS: |-
        intfloat/e5-large-v2
        intfloat/e5-base-v2
        intfloat/multilingual-e5-base
        intfloat/multilingual-e5-large
        thenlper/gte-large
        thenlper/gte-base

  - name: "retro-wav2lip-gan"
    image: *retroImg
    replicas: 3
    nodeSelector:
      cloud.google.com/gke-accelerator: "nvidia-tesla-t4"
    limits:
      memory: "10Gi"
      cpu: "15"
    env:
      IMPORTS: |-
        retro.wav2lip
      WAV2LIP_MODEL_IDS: |-
        wav2lip_gan.pth

  - name: "retro-u2net-dis"
    image: *retroImg
    replicas: 1
    nodeSelector:
      cloud.google.com/gke-accelerator: "nvidia-tesla-t4"
    limits:
      memory: "10Gi"
      cpu: "15"
    env:
      IMPORTS: |-
          retro.u2net
          retro.dis
      U2NET_MODEL_IDS: |-
          u2net
      DIS_MODEL_IDS: |-
          isnet-general-use.pth

  - name: "retro-nemo-asr"
    image: *retroImg
    replicas: 1
    nodeSelector:
      cloud.google.com/gke-accelerator: "nvidia-tesla-a100"
      cloud.google.com/gke-max-shared-clients-per-gpu: "5"
    limits:
      memory: "15Gi"
      cpu: "1"
    env:
      IMPORTS: |-
          retro.nvidia_nemo
      NEMO_ASR_MODEL_IDS: |-
          https://objectstore.e2enetworks.net/indic-asr-public/checkpoints/conformer/english_large_data_fixed.nemo
          https://objectstore.e2enetworks.net/indic-asr-public/checkpoints/conformer/stt_hi_conformer_ctc_large_v2.nemo

  - name: "common-audio-ldm-bark"
    image: *commonImg
    replicas: 1
    nodeSelector:
      cloud.google.com/gke-accelerator: "nvidia-tesla-a100"
      cloud.google.com/gke-max-shared-clients-per-gpu: "5"
    limits:
      memory: "15Gi"
      cpu: "1"
    env:
      IMPORTS: |-
        common.audio_ldm
        common.suno_ai_bark
      AUDIO_LDM_MODEL_IDS: |-
<<<<<<< HEAD
          cvssp/audioldm

  - name: "common-seamless"
    image: "us-docker.pkg.dev/dara-c1b52/cloudbuild/gooey-gpu/common@sha256:5fb0ffa128cbdda86747fedf5ef68e9df8256735d8535149c6fffa41a3749883"
    replicas: 1
    nodeSelector:
      cloud.google.com/gke-accelerator: "nvidia-l4"
      cloud.google.com/gke-max-shared-clients-per-gpu: "5"
    limits:
      memory: "15Gi"
      cpu: "1"
    env:
      IMPORTS: |-
        common.seamless_asr
      SEAMLESS_MODEL_IDS: |-
        facebook/hf-seamless-m4t-large
        facebook/hf-seamless-m4t-medium
=======
        cvssp/audioldm
>>>>>>> cc9dbc13
<|MERGE_RESOLUTION|>--- conflicted
+++ resolved
@@ -333,8 +333,7 @@
         common.audio_ldm
         common.suno_ai_bark
       AUDIO_LDM_MODEL_IDS: |-
-<<<<<<< HEAD
-          cvssp/audioldm
+        cvssp/audioldm
 
   - name: "common-seamless"
     image: "us-docker.pkg.dev/dara-c1b52/cloudbuild/gooey-gpu/common@sha256:5fb0ffa128cbdda86747fedf5ef68e9df8256735d8535149c6fffa41a3749883"
@@ -350,7 +349,4 @@
         common.seamless_asr
       SEAMLESS_MODEL_IDS: |-
         facebook/hf-seamless-m4t-large
-        facebook/hf-seamless-m4t-medium
-=======
-        cvssp/audioldm
->>>>>>> cc9dbc13
+        facebook/hf-seamless-m4t-medium