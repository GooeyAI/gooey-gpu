autoscaling:
  enabled: false
  minReplicas: 1
  maxReplicas: 100
  targetCPUUtilizationPercentage: 80
  # targetMemoryUtilizationPercentage: 80

rabbitmqAutoscaling:
  enabled: true
  deployments:
    - name: "common-diffusion-4"
      queueName: "gooey-gpu/timbrooks/instruct-pix2pix"
      queueLength: "2"
      minReplicaCount: 1
      maxReplicaCount: 4
    - name: "deforum-sd-1"
      queueName: "gooey-gpu/Protogen_V2.2.ckpt"
      queueLength: "2"  # tasks per replica
      minReplicaCount: 2
      maxReplicaCount: 12
<<<<<<< HEAD
    - name: "deforum-sd-epicdream"
      queueName: "gooey-gpu/epicdream.safetensors"
=======
    - name: "common-diffusion-instruct-pix2pix"
      queueName: "gooey-gpu/timbrooks/instruct-pix2pix"
>>>>>>> 767082b5
      queueLength: "2"
      minReplicaCount: 0
      maxReplicaCount: 1
    - name: "common-audio-ldm-bark"
      queueName: "gooey-gpu/cvssp/audioldm"
      queueLength: "2"
      minReplicaCount: 0
      maxReplicaCount: 1

persistence:
  enabled: true
  storageClass: "premium-rwo"
  size: 250Gi

storageClass:
  defaultClass: true

commonImg: &commonImg "us-docker.pkg.dev/dara-c1b52/cloudbuild/gooey-gpu/common@sha256:43ce3db1869b8eb151989270a7dfe4f9a68ee887fa5d86ca0d238e185b4e96c1"
retroImg: &retroImg "us-docker.pkg.dev/dara-c1b52/cloudbuild/gooey-gpu/retro@sha256:16b0cd846bff171b2a087f6409658c08748bbdf7e308474820c7a6e96eef8695"
deforumImg: &deforumImg "us-docker.pkg.dev/dara-c1b52/cloudbuild/gooey-gpu-dev/deforum_sd@sha256:fefdf0b01f6894aa6943c5afe7022b44e109f64c241512ca268b7d173d985a01"

controlnetModelIds: &controlnetModelIds |-
    lllyasviel/sd-controlnet-canny
    lllyasviel/sd-controlnet-depth
    lllyasviel/sd-controlnet-hed
    lllyasviel/sd-controlnet-mlsd
    lllyasviel/sd-controlnet-normal
    lllyasviel/sd-controlnet-openpose
    lllyasviel/sd-controlnet-scribble
    lllyasviel/sd-controlnet-seg
    lllyasviel/control_v11f1e_sd15_tile
    ioclab/control_v1p_sd15_brightness
    monster-labs/control_v1p_sd15_qrcode_monster/v2

deployments:
  - name: "common-diffusion-new"
    image: *commonImg
    nodeSelector:
      cloud.google.com/gke-accelerator: "nvidia-tesla-a100"
      cloud.google.com/gke-max-shared-clients-per-gpu: "5"
    limits:
      memory: "75Gi"
      cpu: "10"
    env:
      IMPORTS: |-
        common.diffusion
        common.controlnet
      CONTROLNET_MODEL_IDS: *controlnetModelIds
      SD_MODEL_IDS: |-
        runwayml/stable-diffusion-v1-5
        stabilityai/stable-diffusion-2-1
        Lykon/DreamShaper
        wavymulder/Analog-Diffusion
        prompthero/openjourney
        prompthero/openjourney-v2
        dreamlike-art/dreamlike-photoreal-2.0
        darkstorm2150/Protogen_v5.3_Official_Release

  - name: "common-diffusion-inpaint"
    image: *commonImg
    nodeSelector:
      cloud.google.com/gke-accelerator: "nvidia-tesla-a100"
      cloud.google.com/gke-max-shared-clients-per-gpu: "5"
    limits:
      memory: "15Gi"
      cpu: "1"
    env:
      IMPORTS: |-
        common.diffusion
      CONTROLNET_MODEL_IDS: *controlnetModelIds
      SD_MODEL_IDS: |-
        stabilityai/stable-diffusion-2-inpainting
        runwayml/stable-diffusion-inpainting

  - name: "common-diffusion-instruct-pix2pix"
    image: *commonImg
    replicas: 1
    nodeSelector:
      cloud.google.com/gke-accelerator: "nvidia-l4"
    limits:
      memory: "12Gi"
      cpu: "3"
    env:
      IMPORTS: |-
        common.diffusion
      SD_MODEL_IDS: |-
        timbrooks/instruct-pix2pix
  - name: "common-diffusion-upscale"
    image: *commonImg
    replicas: 1
    nodeSelector:
      cloud.google.com/gke-accelerator: "nvidia-l4"
    limits:
      memory: "12Gi"
      cpu: "3"
    env:
      IMPORTS: |-
        common.diffusion
      SD_MODEL_IDS: |-
        stabilityai/stable-diffusion-x4-upscaler

  - name: "deforum-sd-1"
    image: *deforumImg
    replicas: 2
    nodeSelector:
      cloud.google.com/gke-accelerator: "nvidia-tesla-a100"
      cloud.google.com/gke-max-shared-clients-per-gpu: "5"
    limits:
      memory: "15Gi"
      cpu: "1"
    env:
      IMPORTS: |-
        deforum_sd
      MODEL_IDS: |-
        Protogen_V2.2.ckpt

  - name: "deforum-sd-epicdream"
    image: *deforumImg
    nodeSelector:
      cloud.google.com/gke-accelerator: "nvidia-tesla-a100"
      cloud.google.com/gke-max-shared-clients-per-gpu: "5"
    limits:
      memory: "15Gi"
      cpu: "1"
    env:
      IMPORTS: |-
        deforum_sd
      MODEL_IDS: |-
        epicdream.safetensors

  - name: "common-whisper-en-short"
    image: *commonImg
    replicas: 1
    nodeSelector:
      cloud.google.com/gke-accelerator: "nvidia-tesla-a100"
      cloud.google.com/gke-max-shared-clients-per-gpu: "5"
    limits:
      memory: "15Gi"
      cpu: "1"
    env:
      QUEUE_PREFIX: "gooey-gpu/short"
      IMPORTS: |-
        common.whisper
      WHISPER_MODEL_IDS: |-
        openai/whisper-large-v2
  - name: "common-whisper-te-short"
    image: *commonImg
    replicas: 1
    nodeSelector:
      cloud.google.com/gke-accelerator: "nvidia-tesla-a100"
      cloud.google.com/gke-max-shared-clients-per-gpu: "5"
    limits:
      memory: "15Gi"
      cpu: "1"
    env:
      QUEUE_PREFIX: "gooey-gpu/short"
      IMPORTS: |-
        common.whisper
      WHISPER_MODEL_IDS: |-
        vasista22/whisper-telugu-large-v2

  - name: "common-whisper-en-te-long"
    image: *commonImg
    replicas: 1
    nodeSelector:
      cloud.google.com/gke-accelerator: "nvidia-l4"
    limits:
      memory: "12Gi"
      cpu: "3"
    env:
      QUEUE_PREFIX: "gooey-gpu/long"
      IMPORTS: |-
        common.whisper
      WHISPER_MODEL_IDS: |-
        openai/whisper-large-v2
        vasista22/whisper-telugu-large-v2
  - name: "common-whisper-hi-bho-long"
    image: *commonImg
    replicas: 1
    nodeSelector:
      cloud.google.com/gke-accelerator: "nvidia-l4"
    limits:
      memory: "12Gi"
      cpu: "3"
    env:
      QUEUE_PREFIX: "gooey-gpu/long"
      IMPORTS: |-
        common.whisper
      WHISPER_MODEL_IDS: |-
        vasista22/whisper-hindi-large-v2
        Harveenchadha/vakyansh-wav2vec2-bhojpuri-bhom-60
  - name: "common-whisper-hi-bho-short"
    image: *commonImg
    replicas: 1
    nodeSelector:
      cloud.google.com/gke-accelerator: "nvidia-l4"
    limits:
      memory: "12Gi"
      cpu: "3"
    env:
      QUEUE_PREFIX: "gooey-gpu/short"
      IMPORTS: |-
        common.whisper
      WHISPER_MODEL_IDS: |-
        vasista22/whisper-hindi-large-v2
        Harveenchadha/vakyansh-wav2vec2-bhojpuri-bhom-60

  - name: "common-embeddings-1"
    image: *commonImg
    replicas: 1
    nodeSelector:
      cloud.google.com/gke-accelerator: "nvidia-tesla-t4"
    limits:
      memory: "10Gi"
      cpu: "15"
    env:
      IMPORTS: |-
        common.embeddings
      EMBEDDING_MODEL_IDS: |-
        intfloat/e5-large-v2
        intfloat/e5-base-v2
        intfloat/multilingual-e5-base
        intfloat/multilingual-e5-large
        thenlper/gte-large
        thenlper/gte-base

  - name: "retro-wav2lip-gan"
    image: *retroImg
    replicas: 3
    nodeSelector:
      cloud.google.com/gke-accelerator: "nvidia-tesla-t4"
    limits:
      memory: "10Gi"
      cpu: "15"
    env:
      IMPORTS: |-
        retro.wav2lip
      WAV2LIP_MODEL_IDS: |-
        wav2lip_gan.pth

  - name: "retro-u2net-dis"
    image: *retroImg
    replicas: 1
    nodeSelector:
      cloud.google.com/gke-accelerator: "nvidia-tesla-t4"
    limits:
      memory: "10Gi"
      cpu: "15"
    env:
      IMPORTS: |-
          retro.u2net
          retro.dis
      U2NET_MODEL_IDS: |-
          u2net
      DIS_MODEL_IDS: |-
          isnet-general-use.pth

  - name: "retro-nemo-asr"
    image: *retroImg
    replicas: 1
    nodeSelector:
      cloud.google.com/gke-accelerator: "nvidia-tesla-a100"
      cloud.google.com/gke-max-shared-clients-per-gpu: "5"
    limits:
      memory: "15Gi"
      cpu: "1"
    env:
      IMPORTS: |-
          retro.nvidia_nemo
      NEMO_ASR_MODEL_IDS: |-
          https://objectstore.e2enetworks.net/indic-asr-public/checkpoints/conformer/english_large_data_fixed.nemo
          https://objectstore.e2enetworks.net/indic-asr-public/checkpoints/conformer/stt_hi_conformer_ctc_large_v2.nemo

  - name: "common-audio-ldm-bark"
    image: *commonImg
    replicas: 1
    nodeSelector:
      cloud.google.com/gke-accelerator: "nvidia-tesla-a100"
      cloud.google.com/gke-max-shared-clients-per-gpu: "5"
    limits:
      memory: "15Gi"
      cpu: "1"
    env:
      IMPORTS: |-
        common.audio_ldm
        common.suno_ai_bark
      AUDIO_LDM_MODEL_IDS: |-
        cvssp/audioldm<|MERGE_RESOLUTION|>--- conflicted
+++ resolved
@@ -8,7 +8,7 @@
 rabbitmqAutoscaling:
   enabled: true
   deployments:
-    - name: "common-diffusion-4"
+    - name: "common-diffusion-instruct-pix2pix"
       queueName: "gooey-gpu/timbrooks/instruct-pix2pix"
       queueLength: "2"
       minReplicaCount: 1
@@ -18,13 +18,8 @@
       queueLength: "2"  # tasks per replica
       minReplicaCount: 2
       maxReplicaCount: 12
-<<<<<<< HEAD
     - name: "deforum-sd-epicdream"
       queueName: "gooey-gpu/epicdream.safetensors"
-=======
-    - name: "common-diffusion-instruct-pix2pix"
-      queueName: "gooey-gpu/timbrooks/instruct-pix2pix"
->>>>>>> 767082b5
       queueLength: "2"
       minReplicaCount: 0
       maxReplicaCount: 1
