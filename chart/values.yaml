--- conflicted
+++ resolved
@@ -27,13 +27,8 @@
 storageClass:
   defaultClass: true
 
-<<<<<<< HEAD
-commonImg: &commonImg "us-docker.pkg.dev/dara-c1b52/cloudbuild/gooey-gpu/common@sha256:a1bc2859bd912def52cb52ae48dd3be4fedbdec712d47914ed783d81c20577cd"
-retroImg: &retroImg "us-docker.pkg.dev/dara-c1b52/cloudbuild/gooey-gpu/retro@sha256:ac899280f686064ea192edf96c8ff7eef627900ac124f8a595463e1a622234ba"
-=======
 commonImg: &commonImg "us-docker.pkg.dev/dara-c1b52/cloudbuild/gooey-gpu/common@sha256:43ce3db1869b8eb151989270a7dfe4f9a68ee887fa5d86ca0d238e185b4e96c1"
 retroImg: &retroImg "us-docker.pkg.dev/dara-c1b52/cloudbuild/gooey-gpu/retro@sha256:16b0cd846bff171b2a087f6409658c08748bbdf7e308474820c7a6e96eef8695"
->>>>>>> 3cf4d439
 deforumImg: &deforumImg "us-docker.pkg.dev/dara-c1b52/cloudbuild/gooey-gpu-dev/deforum_sd@sha256:fefdf0b01f6894aa6943c5afe7022b44e109f64c241512ca268b7d173d985a01"
 
 controlnetModelIds: &controlnetModelIds |-
@@ -53,18 +48,11 @@
   - name: "common-diffusion-new"
     image: *commonImg
     nodeSelector:
-<<<<<<< HEAD
-      gooey.ai/gpu: a100-40g
-    limits:
-      memory: "80Gi"
-      cpu: "1"
-=======
       cloud.google.com/gke-accelerator: "nvidia-tesla-a100"
       cloud.google.com/gke-max-shared-clients-per-gpu: "5"
     limits:
       memory: "75Gi"
       cpu: "10"
->>>>>>> 3cf4d439
     env:
       IMPORTS: |-
         common.diffusion
@@ -78,40 +66,6 @@
         prompthero/openjourney
         prompthero/openjourney-v2
         dreamlike-art/dreamlike-photoreal-2.0
-<<<<<<< HEAD
-        devxpy/rodent-diffusion-1-5
-        darkstorm2150/Protogen_v5.3_Official_Release
-
-#  - name: "common-diffusion-dreamlike-photoreal"
-#    image: "us-docker.pkg.dev/dara-c1b52/cloudbuild/gooey-gpu/common@sha256:6903d8c0220f78236e1d285f595464c826c9c3bffbeecde70c380c733be428b7"
-#    nodeSelector:
-#      cloud.google.com/gke-accelerator: "nvidia-tesla-a100"
-#      cloud.google.com/gke-max-shared-clients-per-gpu: "5"
-#    limits:
-#      memory: "15Gi"
-#      cpu: "1"
-#    env:
-#      IMPORTS: |-
-#        common.diffusion
-#        common.controlnet
-#      CONTROLNET_MODEL_IDS: *controlnetModelIds
-#      SD_MODEL_IDS: |-
-#        dreamlike-art/dreamlike-photoreal-2.0
-#  - name: "common-diffusion-5"
-#    image: "us-docker.pkg.dev/dara-c1b52/cloudbuild/gooey-gpu/common@sha256:6903d8c0220f78236e1d285f595464c826c9c3bffbeecde70c380c733be428b7"
-#    nodeSelector:
-#      cloud.google.com/gke-accelerator: "nvidia-l4"
-#    limits:
-#      memory: "12Gi"
-#      cpu: "3"
-#    env:
-#      IMPORTS: |-
-#        common.diffusion
-#        common.controlnet
-#      CONTROLNET_MODEL_IDS: *controlnetModelIds
-#      SD_MODEL_IDS: |-
-#        warp-ai/wuerstchen
-=======
         darkstorm2150/Protogen_v5.3_Official_Release
 
   - name: "common-diffusion-inpaint"
@@ -129,7 +83,6 @@
       SD_MODEL_IDS: |-
         stabilityai/stable-diffusion-2-inpainting
         runwayml/stable-diffusion-inpainting
->>>>>>> 3cf4d439
 
   - name: "common-diffusion-4"
     image: *commonImg
@@ -335,12 +288,8 @@
     image: *retroImg
     replicas: 1
     nodeSelector:
-<<<<<<< HEAD
-      gooey.ai/gpu: a100-40g
-=======
-      cloud.google.com/gke-accelerator: "nvidia-tesla-a100"
-      cloud.google.com/gke-max-shared-clients-per-gpu: "5"
->>>>>>> 3cf4d439
+      cloud.google.com/gke-accelerator: "nvidia-tesla-a100"
+      cloud.google.com/gke-max-shared-clients-per-gpu: "5"
     limits:
       memory: "15Gi"
       cpu: "1"
@@ -352,18 +301,10 @@
           https://objectstore.e2enetworks.net/indic-asr-public/checkpoints/conformer/stt_hi_conformer_ctc_large_v2.nemo
 
   - name: "common-audio-ldm-bark"
-<<<<<<< HEAD
     image: *retroImg
     replicas: 1
     nodeSelector:
       gooey.ai/gpu: a100-40g
-=======
-    image: *commonImg
-    replicas: 1
-    nodeSelector:
-      cloud.google.com/gke-accelerator: "nvidia-tesla-a100"
-      cloud.google.com/gke-max-shared-clients-per-gpu: "5"
->>>>>>> 3cf4d439
     limits:
       memory: "15Gi"
       cpu: "1"
@@ -372,10 +313,10 @@
         common.audio_ldm
         common.suno_ai_bark
       AUDIO_LDM_MODEL_IDS: |-
-<<<<<<< HEAD
           cvssp/audioldm
 
   - name: "common-seamless"
+    image: *commonImg
     replicas: 1
     nodeSelector:
       cloud.google.com/gke-accelerator: "nvidia-tesla-a100"
@@ -386,8 +327,5 @@
     env:
       IMPORTS: |-
         common.seamless
-      WHISPER_MODEL_IDS: |-
-        seamlessM4T_large
-=======
-          cvssp/audioldm
->>>>>>> 3cf4d439
+      SEAMLESS_MODEL_IDS: |-
+        seamlessM4T_large