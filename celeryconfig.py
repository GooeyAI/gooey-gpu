--- conflicted
+++ resolved
@@ -35,7 +35,6 @@
     queue_prefix: str = os.environ.get("QUEUE_PREFIX", "gooey-gpu"),
 ):
     def init(**kwargs):
-<<<<<<< HEAD
         model_id = None
         try:
             for model_id in model_ids:
@@ -45,14 +44,6 @@
             print(f"Error loading {model_id}:")
             traceback.print_exc()
             raise WorkerShutdown()
-=======
-        for model_id in model_ids:
-            try:
-                load_fn(model_id)
-            except Exception as e:
-                traceback.print_exc()
-                raise
->>>>>>> beaaafd2
 
     init_fns.append(init)
 
